# This file is part of Radicale - CalDAV and CardDAV server
# Copyright © 2014 Jean-Marc Martins
# Copyright © 2012-2017 Guillaume Ayoub
# Copyright © 2017-2018 Unrud <unrud@outlook.com>
#
# This library is free software: you can redistribute it and/or modify
# it under the terms of the GNU General Public License as published by
# the Free Software Foundation, either version 3 of the License, or
# (at your option) any later version.
#
# This library is distributed in the hope that it will be useful,
# but WITHOUT ANY WARRANTY; without even the implied warranty of
# MERCHANTABILITY or FITNESS FOR A PARTICULAR PURPOSE.  See the
# GNU General Public License for more details.
#
# You should have received a copy of the GNU General Public License
# along with Radicale.  If not, see <http://www.gnu.org/licenses/>.

import errno
import os
import pickle
import sys
from typing import Iterable, Iterator, TextIO, cast

import radicale.item as radicale_item
from radicale import pathutils
from radicale.storage.multifilesystem.base import CollectionBase
from radicale.storage.multifilesystem.cache import CollectionPartCache
from radicale.storage.multifilesystem.get import CollectionPartGet
from radicale.storage.multifilesystem.history import CollectionPartHistory


class CollectionPartUpload(CollectionPartGet, CollectionPartCache,
                           CollectionPartHistory, CollectionBase):

    def upload(self, href: str, item: radicale_item.Item
               ) -> radicale_item.Item:
        if not pathutils.is_safe_filesystem_path_component(href):
            raise pathutils.UnsafePathError(href)
        try:
            self._store_item_cache(href, item)
        except Exception as e:
            raise ValueError("Failed to store item %r in collection %r: %s" %
                             (href, self.path, e)) from e
        path = pathutils.path_to_filesystem(self._filesystem_path, href)
<<<<<<< HEAD
        with self._atomic_write(path, newline="") as fo:
=======
        # TODO: better fix for "mypy"
        with self._atomic_write(path, newline="") as fo:  # type: ignore
>>>>>>> b7272be4
            f = cast(TextIO, fo)
            f.write(item.serialize())
        # Clean the cache after the actual item is stored, or the cache entry
        # will be removed again.
        self._clean_item_cache()
        # Track the change
        self._update_history_etag(href, item)
        self._clean_history()
        uploaded_item = self._get(href, verify_href=False)
        if uploaded_item is None:
            raise RuntimeError("Storage modified externally")
        return uploaded_item

    def _upload_all_nonatomic(self, items: Iterable[radicale_item.Item],
                              suffix: str = "") -> None:
        """Upload a new set of items non-atomic"""
        def is_safe_free_href(href: str) -> bool:
            return (pathutils.is_safe_filesystem_path_component(href) and
                    not os.path.lexists(
                        os.path.join(self._filesystem_path, href)))

        def get_safe_free_hrefs(uid: str) -> Iterator[str]:
            for href in [uid if uid.lower().endswith(suffix.lower())
                         else uid + suffix,
                         radicale_item.get_etag(uid).strip('"') + suffix]:
                if is_safe_free_href(href):
                    yield href
            yield radicale_item.find_available_uid(
                lambda href: not is_safe_free_href(href), suffix)

        cache_folder = os.path.join(self._filesystem_path,
                                    ".Radicale.cache", "item")
        self._storage._makedirs_synced(cache_folder)
        for item in items:
            uid = item.uid
            try:
                cache_content = self._item_cache_content(item)
            except Exception as e:
                raise ValueError(
                    "Failed to store item %r in temporary collection %r: %s" %
                    (uid, self.path, e)) from e
            for href in get_safe_free_hrefs(uid):
                try:
                    f = open(os.path.join(self._filesystem_path, href),
                             "w", newline="", encoding=self._encoding)
                except OSError as e:
                    if (sys.platform != "win32" and e.errno == errno.EINVAL or
                            sys.platform == "win32" and e.errno == 123):
                        # not a valid filename
                        continue
                    raise
                break
            else:
                raise RuntimeError("No href found for item %r in temporary "
                                   "collection %r" % (uid, self.path))
            with f:
                f.write(item.serialize())
                f.flush()
                self._storage._fsync(f)
            with open(os.path.join(cache_folder, href), "wb") as fb:
                pickle.dump(cache_content, fb)
                fb.flush()
                self._storage._fsync(fb)
        self._storage._sync_directory(cache_folder)
        self._storage._sync_directory(self._filesystem_path)<|MERGE_RESOLUTION|>--- conflicted
+++ resolved
@@ -43,12 +43,8 @@
             raise ValueError("Failed to store item %r in collection %r: %s" %
                              (href, self.path, e)) from e
         path = pathutils.path_to_filesystem(self._filesystem_path, href)
-<<<<<<< HEAD
-        with self._atomic_write(path, newline="") as fo:
-=======
         # TODO: better fix for "mypy"
         with self._atomic_write(path, newline="") as fo:  # type: ignore
->>>>>>> b7272be4
             f = cast(TextIO, fo)
             f.write(item.serialize())
         # Clean the cache after the actual item is stored, or the cache entry
