# This file is part of Radicale - CalDAV and CardDAV server
# Copyright © 2014 Jean-Marc Martins
# Copyright © 2012-2017 Guillaume Ayoub
# Copyright © 2017-2019 Unrud <unrud@outlook.com>
#
# This library is free software: you can redistribute it and/or modify
# it under the terms of the GNU General Public License as published by
# the Free Software Foundation, either version 3 of the License, or
# (at your option) any later version.
#
# This library is distributed in the hope that it will be useful,
# but WITHOUT ANY WARRANTY; without even the implied warranty of
# MERCHANTABILITY or FITNESS FOR A PARTICULAR PURPOSE.  See the
# GNU General Public License for more details.
#
# You should have received a copy of the GNU General Public License
# along with Radicale.  If not, see <http://www.gnu.org/licenses/>.

import contextlib
import itertools
import os
import pickle
from hashlib import sha256
from typing import BinaryIO, Iterable, Tuple, cast

from radicale.log import logger
from radicale.storage.multifilesystem.base import CollectionBase
from radicale.storage.multifilesystem.cache import CollectionPartCache
from radicale.storage.multifilesystem.history import CollectionPartHistory


class CollectionPartSync(CollectionPartCache, CollectionPartHistory,
                         CollectionBase):

    def sync(self, old_token: str = "") -> Tuple[str, Iterable[str]]:
        # The sync token has the form http://radicale.org/ns/sync/TOKEN_NAME
        # where TOKEN_NAME is the sha256 hash of all history etags of present
        # and past items of the collection.
        def check_token_name(token_name: str) -> bool:
            if len(token_name) != 64:
                return False
            for c in token_name:
                if c not in "0123456789abcdef":
                    return False
            return True

        old_token_name = ""
        if old_token:
            # Extract the token name from the sync token
            if not old_token.startswith("http://radicale.org/ns/sync/"):
                raise ValueError("Malformed token: %r" % old_token)
            old_token_name = old_token[len("http://radicale.org/ns/sync/"):]
            if not check_token_name(old_token_name):
                raise ValueError("Malformed token: %r" % old_token)
        # Get the current state and sync-token of the collection.
        state = {}
        token_name_hash = sha256()
        # Find the history of all existing and deleted items
        for href, item in itertools.chain(
                ((item.href, item) for item in self.get_all()),
                ((href, None) for href in self._get_deleted_history_hrefs())):
            history_etag = self._update_history_etag(href, item)
            state[href] = history_etag
            token_name_hash.update((href + "/" + history_etag).encode())
        token_name = token_name_hash.hexdigest()
        token = "http://radicale.org/ns/sync/%s" % token_name
        if token_name == old_token_name:
            # Nothing changed
            return token, ()
        token_folder = os.path.join(self._filesystem_path,
                                    ".Radicale.cache", "sync-token")
        token_path = os.path.join(token_folder, token_name)
        old_state = {}
        if old_token_name:
            # load the old token state
            old_token_path = os.path.join(token_folder, old_token_name)
            try:
                # Race: Another process might have deleted the file.
                with open(old_token_path, "rb") as f:
                    old_state = pickle.load(f)
            except (FileNotFoundError, pickle.UnpicklingError,
                    ValueError) as e:
                if isinstance(e, (pickle.UnpicklingError, ValueError)):
                    logger.warning(
                        "Failed to load stored sync token %r in %r: %s",
                        old_token_name, self.path, e, exc_info=True)
                    # Delete the damaged file
                    with contextlib.suppress(FileNotFoundError,
                                             PermissionError):
                        os.remove(old_token_path)
                raise ValueError("Token not found: %r" % old_token)
        # write the new token state or update the modification time of
        # existing token state
        if not os.path.exists(token_path):
            self._storage._makedirs_synced(token_folder)
            try:
                # Race: Other processes might have created and locked the file.
<<<<<<< HEAD
                with self._atomic_write(token_path, "wb") as fo:
=======
                # TODO: better fix for "mypy"
                with self._atomic_write(token_path, "wb") as fo:  # type: ignore
>>>>>>> b7272be4
                    fb = cast(BinaryIO, fo)
                    pickle.dump(state, fb)
            except PermissionError:
                pass
            else:
                # clean up old sync tokens and item cache
                self._clean_cache(token_folder, os.listdir(token_folder),
                                  max_age=self._max_sync_token_age)
                self._clean_history()
        else:
            # Try to update the modification time
            with contextlib.suppress(FileNotFoundError):
                # Race: Another process might have deleted the file.
                os.utime(token_path)
        changes = []
        # Find all new, changed and deleted (that are still in the item cache)
        # items
        for href, history_etag in state.items():
            if history_etag != old_state.get(href):
                changes.append(href)
        # Find all deleted items that are no longer in the item cache
        for href, history_etag in old_state.items():
            if href not in state:
                changes.append(href)
        return token, changes<|MERGE_RESOLUTION|>--- conflicted
+++ resolved
@@ -95,12 +95,8 @@
             self._storage._makedirs_synced(token_folder)
             try:
                 # Race: Other processes might have created and locked the file.
-<<<<<<< HEAD
-                with self._atomic_write(token_path, "wb") as fo:
-=======
                 # TODO: better fix for "mypy"
                 with self._atomic_write(token_path, "wb") as fo:  # type: ignore
->>>>>>> b7272be4
                     fb = cast(BinaryIO, fo)
                     pickle.dump(state, fb)
             except PermissionError:
