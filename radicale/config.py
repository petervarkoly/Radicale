# This file is part of Radicale Server - Calendar Server
# Copyright © 2008-2016 Guillaume Ayoub
# Copyright © 2008 Nicolas Kandel
# Copyright © 2008 Pascal Halter
#
# This library is free software: you can redistribute it and/or modify
# it under the terms of the GNU General Public License as published by
# the Free Software Foundation, either version 3 of the License, or
# (at your option) any later version.
#
# This library is distributed in the hope that it will be useful,
# but WITHOUT ANY WARRANTY; without even the implied warranty of
# MERCHANTABILITY or FITNESS FOR A PARTICULAR PURPOSE.  See the
# GNU General Public License for more details.
#
# You should have received a copy of the GNU General Public License
# along with Radicale.  If not, see <http://www.gnu.org/licenses/>.

"""
Radicale configuration module.

Give a configparser-like interface to read and write configuration.

"""

import os
from collections import OrderedDict
from configparser import RawConfigParser as ConfigParser

# Default configuration
<<<<<<< HEAD
INITIAL_CONFIG = OrderedDict([
    ("server", OrderedDict([
        ("hosts", {
            "value": "0.0.0.0:5232",
            "help": "set server hostnames including ports",
            "aliases": ["-H", "--hosts"]}),
        ("daemon", {
            "value": "False",
            "help": "launch as daemon",
            "aliases": ["-d", "--daemon"],
            "opposite": ["-f", "--foreground"]}),
        ("pid", {
            "value": "",
            "help": "set PID filename for daemon mode",
            "aliases": ["-p", "--pid"]}),
        ("max_connections", {
            "value": "20",
            "help": "maximum number of parallel connections"}),
        ("max_content_length", {
            "value": "10000000",
            "help": "maximum size of request body in bytes"}),
        ("timeout", {
            "value": "10",
            "help": "socket timeout"}),
        ("ssl", {
            "value": "False",
            "help": "use SSL connection",
            "aliases": ["-s", "--ssl"],
            "opposite": ["-S", "--no-ssl"]}),
        ("certificate", {
            "value": "/etc/apache2/ssl/server.crt",
            "help": "set certificate file",
            "aliases": ["-c", "--certificate"]}),
        ("key", {
            "value": "/etc/apache2/ssl/server.key",
            "help": "set private key file",
            "aliases": ["-k", "--key"]}),
        ("protocol", {
            "value": "PROTOCOL_SSLv23",
            "help": "SSL protocol used"}),
        ("ciphers", {
            "value": "",
            "help": "available ciphers"}),
        ("dns_lookup", {
            "value": "True",
            "help": "use reverse DNS to resolve client address in logs"}),
        ("base_prefix", {
            "value": "/",
            "help": "root URL of Radicale, starting and ending with a slash"}),
        ("can_skip_base_prefix", {
            "value": "False",
            "help": "allow URLs cleaned by a HTTP server"}),
        ("realm", {
            "value": "Radicale - Password Required",
            "help": "message displayed when a password is needed"})])),
    ("encoding", OrderedDict([
        ("request", {
            "value": "utf-8",
            "help": "encoding for responding requests"}),
        ("stock", {
            "value": "utf-8",
            "help": "encoding for storing local collections"})])),
    ("auth", OrderedDict([
        ("type", {
            "value": "None",
            "help": "authentication method"}),
        ("htpasswd_filename", {
            "value": "/etc/radicale/users",
            "help": "htpasswd filename"}),
        ("htpasswd_encryption", {
            "value": "crypt",
            "help": "htpasswd encryption method"})])),
    ("rights", OrderedDict([
        ("type", {
            "value": "None",
            "help": "rights backend"}),
        ("file", {
            "value": "~/.config/radicale/rights",
            "help": "file for rights management from_file"})])),
    ("storage", OrderedDict([
        ("type", {
            "value": "multifilesystem",
            "help": "storage backend"}),
        ("filesystem_folder", {
            "value": os.path.expanduser(
                "~/.config/radicale/collections"),
            "help": "file for rights management from_file"}),
        ("filesystem_fsync", {
            "value": "True",
            "help": "sync all changes to filesystem during requests"}),
        ("filesystem_close_lock_file", {
            "value": "False",
            "help": "close the lock file when no more clients are waiting"}),
        ("hook", {
            "value": "",
            "help": "command that is run after changes to storage"})])),
    ("logging", OrderedDict([
        ("config", {
            "value": "/etc/radicale/logging",
            "help": "logging configuration file"}),
        ("debug", {
            "value": "False",
            "help": "print debug information",
            "aliases": ["-D", "--debug"]}),
        ("full_environment", {
            "value": "False",
            "help": "store all environment variables"}),
        ("mask_passwords", {
            "value": "True",
            "help": "mask passwords in logs"})]))])
=======
INITIAL_CONFIG = {
    "server": {
        "hosts": "0.0.0.0:5232",
        "daemon": "False",
        "pid": "",
        "max_connections": "20",
        "max_content_length": "10000000",
        "timeout": "10",
        "ssl": "False",
        "certificate": "/etc/apache2/ssl/server.crt",
        "key": "/etc/apache2/ssl/server.key",
        "protocol": "PROTOCOL_SSLv23",
        "ciphers": "",
        "dns_lookup": "True",
        "realm": "Radicale - Password Required"},
    "encoding": {
        "request": "utf-8",
        "stock": "utf-8"},
    "auth": {
        "type": "None",
        "htpasswd_filename": "/etc/radicale/users",
        "htpasswd_encryption": "crypt"},
    "rights": {
        "type": "None",
        "file": "~/.config/radicale/rights"},
    "storage": {
        "type": "multifilesystem",
        "filesystem_folder": os.path.expanduser(
            "~/.config/radicale/collections"),
        "fsync": "True",
        "hook": "",
        "close_lock_file": "False"},
    "logging": {
        "config": "/etc/radicale/logging",
        "debug": "False",
        "full_environment": "False",
        "mask_passwords": "True"}}
>>>>>>> f7435814


def load(paths=(), extra_config=None):
    config = ConfigParser()
    for section, values in INITIAL_CONFIG.items():
        config.add_section(section)
        for key, data in values.items():
            config.set(section, key, data["value"])
    if extra_config:
        for section, values in extra_config.items():
            for key, value in values.items():
                config.set(section, key, value)
    for path in paths:
        if path:
            config.read(path)
    return config<|MERGE_RESOLUTION|>--- conflicted
+++ resolved
@@ -28,7 +28,6 @@
 from configparser import RawConfigParser as ConfigParser
 
 # Default configuration
-<<<<<<< HEAD
 INITIAL_CONFIG = OrderedDict([
     ("server", OrderedDict([
         ("hosts", {
@@ -75,12 +74,6 @@
         ("dns_lookup", {
             "value": "True",
             "help": "use reverse DNS to resolve client address in logs"}),
-        ("base_prefix", {
-            "value": "/",
-            "help": "root URL of Radicale, starting and ending with a slash"}),
-        ("can_skip_base_prefix", {
-            "value": "False",
-            "help": "allow URLs cleaned by a HTTP server"}),
         ("realm", {
             "value": "Radicale - Password Required",
             "help": "message displayed when a password is needed"})])),
@@ -139,45 +132,6 @@
         ("mask_passwords", {
             "value": "True",
             "help": "mask passwords in logs"})]))])
-=======
-INITIAL_CONFIG = {
-    "server": {
-        "hosts": "0.0.0.0:5232",
-        "daemon": "False",
-        "pid": "",
-        "max_connections": "20",
-        "max_content_length": "10000000",
-        "timeout": "10",
-        "ssl": "False",
-        "certificate": "/etc/apache2/ssl/server.crt",
-        "key": "/etc/apache2/ssl/server.key",
-        "protocol": "PROTOCOL_SSLv23",
-        "ciphers": "",
-        "dns_lookup": "True",
-        "realm": "Radicale - Password Required"},
-    "encoding": {
-        "request": "utf-8",
-        "stock": "utf-8"},
-    "auth": {
-        "type": "None",
-        "htpasswd_filename": "/etc/radicale/users",
-        "htpasswd_encryption": "crypt"},
-    "rights": {
-        "type": "None",
-        "file": "~/.config/radicale/rights"},
-    "storage": {
-        "type": "multifilesystem",
-        "filesystem_folder": os.path.expanduser(
-            "~/.config/radicale/collections"),
-        "fsync": "True",
-        "hook": "",
-        "close_lock_file": "False"},
-    "logging": {
-        "config": "/etc/radicale/logging",
-        "debug": "False",
-        "full_environment": "False",
-        "mask_passwords": "True"}}
->>>>>>> f7435814
 
 
 def load(paths=(), extra_config=None):
