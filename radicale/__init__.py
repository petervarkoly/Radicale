--- conflicted
+++ resolved
@@ -438,14 +438,9 @@
             if isinstance(item, self.Collection):
                 answer = xmlutils.delete(base_prefix, path, item)
             else:
-<<<<<<< HEAD
-                answer = xmlutils.delete(path, item.collection, item.href)
-            return client.OK, {"Content-Type": "text/xml"}, answer
-=======
                 answer = xmlutils.delete(
                     base_prefix, path, item.collection, item.href)
-            return client.OK, {}, answer
->>>>>>> f7435814
+            return client.OK, {"Content-Type": "text/xml"}, answer
 
     def do_GET(self, environ, base_prefix, path, user):
         """Manage GET request."""
