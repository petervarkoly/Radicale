--- conflicted
+++ resolved
@@ -803,7 +803,6 @@
 
 Default: `Radicale - Password Required`
 
-<<<<<<< HEAD
 ##### ldap_uri
 
 The URI to the ldap server
@@ -839,7 +838,7 @@
 Load the ldap groups of the authenticated user. These groups can be used later on to define rights.
 
 Default: False
-=======
+
 ##### lc_username
 
 Сonvert username to lowercase, must be true for case-insensitive auth 
@@ -852,7 +851,6 @@
 Strip domain from username
 
 Default: `False`
->>>>>>> bd66d585
 
 #### rights
 
